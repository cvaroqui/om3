package commands

import (
	"os"

<<<<<<< HEAD
=======
	"github.com/spf13/cobra"

>>>>>>> 164fc1c7
	"opensvc.com/opensvc/core/client"
	"opensvc.com/opensvc/core/entrypoints/monitor"
)

type (
	CmdObjectMonitor struct {
		OptsGlobal
		Watch bool
	}
)

func (t *CmdObjectMonitor) Run(selector, kind string) error {
	mergedSelector := mergeSelector(selector, t.ObjectSelector, kind, "")
	cli, err := client.New(client.WithURL(t.Server))
	if err != nil {
		return err
	}

	m := monitor.New()
	m.SetColor(t.Color)
	m.SetFormat(t.Format)
	m.SetSections([]string{"objects"})
	m.SetSelector(mergedSelector)

	if t.Watch {
		evGetter := cli.NewGetEvents().SetSelector(mergedSelector)
		statusGetter := cli.NewGetDaemonStatus().SetSelector(mergedSelector)
		if err := m.DoWatch(statusGetter, evGetter, os.Stdout); err != nil {
			return err
		}
	} else {
		getter := cli.NewGetDaemonStatus().SetSelector(mergedSelector)
		if err := m.Do(getter, os.Stdout); err != nil {
			return err
		}
	}
	return nil
}<|MERGE_RESOLUTION|>--- conflicted
+++ resolved
@@ -3,11 +3,6 @@
 import (
 	"os"
 
-<<<<<<< HEAD
-=======
-	"github.com/spf13/cobra"
-
->>>>>>> 164fc1c7
 	"opensvc.com/opensvc/core/client"
 	"opensvc.com/opensvc/core/entrypoints/monitor"
 )
